#define CATCH_CONFIG_MAIN

#include <catch2/catch_test_macros.hpp>

#include <eigen3/Eigen/Dense>
#include <iostream>
#include <random>
#include "linear_cost.h"
<<<<<<< HEAD
#include "explicit_diff_cost.h"

TEST_CASE("Linear Cost Test", "[cost]") {
    Eigen::Vector3d q1, x1, x2;
    q1 << 1, 2, 3;
    x1 << 0.1, 1, 10;
    x2 << 0, 0, 0;
    std::string name1 = "linear cost 1";
    torc::LinearCost cost1 = torc::LinearCost<double>(q1, name1);
    REQUIRE(cost1.Evaluate(x1) == 32.1);
    REQUIRE(cost1.GetDomainDim() == 3);
    REQUIRE(cost1.GetCoefficients() == q1);
    REQUIRE(cost1.Gradient() == q1);
    REQUIRE(cost1.Gradient(x2) == q1);
    REQUIRE(cost1.Hessian(x1) == Eigen::MatrixXd::Zero(3, 3));
    REQUIRE(cost1.GetIdentifier() == name1);

    Eigen::Vector2f q2, x3;
    q2 << 1.5, 2.5;
    x3 << 4, 8;
    std::string name2 = "linear cost 2";
    torc::LinearCost cost2 = torc::LinearCost<float>(q2, name2);
    REQUIRE(cost2.Evaluate(x3) == 26);
    REQUIRE(cost2.Gradient() == q2);
}


TEST_CASE("Explicit Differential Cost Tests") {
    using vectorx_t = Eigen::VectorX<double>;
    using matrixx_t = Eigen::MatrixX<double>;

    std::function<double(vectorx_t)> func = [](const vectorx_t& r) {
        return r[0] * r[1] + r[1] * r[2] + r[2] * r[0];
    };

    std::function<vectorx_t(vectorx_t)> grad = [](const vectorx_t& r) {
        Eigen::Vector3d gradient;
        gradient[0] = r[1] + r[2];
        gradient[1] = r[0] + r[2];
        gradient[2] = r[0] + r[1];
        return gradient;
    };

    std::function<matrixx_t(vectorx_t)> hess = [](const vectorx_t& xyz) {
        Eigen::MatrixXd hessian(3, 3);
        hessian << 0, 1, 1,
                   1, 0, 1,
                   1, 1, 0;
        return hessian;
    };

    torc::ExplicitDifferentialCost<double> cost(func, grad, hess, 3);
    Eigen::Vector3d input = {1, 2, 3};

    SECTION("Evaluation Test") {
        REQUIRE(cost.Evaluate(input) == 11);
    }

    SECTION("Gradient Test") {
        Eigen::Vector3d expected_gradient = {5, 4, 3};
        REQUIRE(cost.Gradient(input).isApprox(expected_gradient));
    }

    SECTION("Hessian Test") {
        Eigen::MatrixXd expected_hessian(3, 3);
        expected_hessian << 0, 1, 1,
                            1, 0, 1,
                            1, 1, 0;
        REQUIRE(cost.Hessian(input).isApprox(expected_hessian));
=======
#include "quadratic_cost.h"

TEST_CASE("Linear Cost Test", "[cost]") {
    int n_tests = 20;
    std::random_device dev;
    std::mt19937 rng(dev());
    std::uniform_int_distribution<std::mt19937::result_type> dist(1,6);

    SECTION("Provided coefficients") {
        for (int i=0; i<n_tests; i++) {
            size_t dim = dist(rng);
            Eigen::VectorX<double> q = Eigen::VectorX<double>::Random(dim);
            torc::cost::LinearCost<double> cost = torc::cost::LinearCost(q);
            for (int j=0; j<n_tests; j++) {
                Eigen::VectorX<double> v = Eigen::VectorX<double>::Random(dim);
                REQUIRE(cost.Evaluate(v) == q.dot(v));
                REQUIRE(cost.GetCoefficients() == q);
                REQUIRE(cost.Gradient() == q);
                REQUIRE(cost.Hessian(v) == Eigen::MatrixX<double>::Zero(dim, dim));
                REQUIRE(cost.GetDomainDim() == dim);
            }
        }
    }

    SECTION("Default coefficients") {
        for (int dim=0; dim < n_tests; dim++) {
            torc::cost::LinearCost<double> cost = torc::cost::LinearCost<double>(dim);
            Eigen::VectorX<double> zero = Eigen::VectorX<double>::Zero(dim);
            for (int j=0; j<n_tests; j++) {
                Eigen::VectorX<double> v = Eigen::VectorX<double>::Random(dim);
                REQUIRE(cost.Evaluate(v) == 0);
                REQUIRE(cost.GetCoefficients() == zero);
                REQUIRE(cost.Gradient() == zero);
                REQUIRE(cost.Hessian(v) == Eigen::MatrixX<double>::Zero(dim, dim));
                REQUIRE(cost.GetDomainDim() == dim);
            }
        }
    }
}

TEST_CASE("Quadratic Cost Test", "[cost]") {
    int n_tests = 20;
    std::random_device dev;
    std::mt19937 rng(dev());
    std::uniform_int_distribution<std::mt19937::result_type> dist(1,6);

    SECTION("Full matrix") {
        for (int i=0; i<n_tests; i++) {
            size_t dim = dist(rng);
            Eigen::MatrixX<double> A = Eigen::MatrixX<double>::Random(dim, dim).selfadjointView<Eigen::Upper>();
            torc::cost::QuadraticCost<double> cost = torc::cost::QuadraticCost(A);
            for (int j = 0; j < n_tests; ++j) {
                Eigen::VectorX<double> v = Eigen::VectorX<double>::Random(dim);
                REQUIRE(cost.Evaluate(v) == 0.5 * (v.dot(A * v)));
                REQUIRE(cost.GetQuadCoefficients() == A);
                REQUIRE(cost.GetLinCoefficients() == Eigen::VectorX<double>::Zero(dim));
                REQUIRE(cost.Gradient(v) == A*v);
                REQUIRE(cost.Hessian(v) == A);
                REQUIRE(cost.GetDomainDim() == dim);
            }
        }
    }

    SECTION("Triangular View") {    // matrix has to be fixed-size at compile time to call triangularView
        for (int i=0; i<n_tests; i++) {
            Eigen::Matrix3d A = Eigen::Matrix3d::Random();
            Eigen::TriangularView<Eigen::Matrix3d, Eigen::Upper> Au = A.triangularView<Eigen::Upper>();
            torc::cost::QuadraticCost<double> cost = torc::cost::QuadraticCost(Au);
            A = A.selfadjointView<Eigen::Upper>();
            for (int j = 0; j < n_tests; ++j) {
                Eigen::Vector3d v = Eigen::Vector3d::Random();
                REQUIRE(abs(cost.Evaluate(v) - 0.5 * (v.dot(A * v))) < 1e-8);
                REQUIRE(cost.GetQuadCoefficients() == A);
                REQUIRE(cost.GetLinCoefficients() == Eigen::Vector3d::Zero());
                REQUIRE(cost.Gradient(v).isApprox(A*v));
                REQUIRE(cost.Hessian(v).isApprox(A));
                REQUIRE(cost.GetDomainDim() == 3);
            }
        }
    }

    SECTION("Full matrix with linear cost") {
        for (int i=0; i<n_tests; i++) {
            size_t dim = dist(rng);
            Eigen::MatrixX<double> A = Eigen::MatrixX<double>::Random(dim, dim).selfadjointView<Eigen::Upper>();
            Eigen::VectorX<double> q = Eigen::VectorX<double>::Random(dim);
            torc::cost::QuadraticCost<double> cost = torc::cost::QuadraticCost(A, q);
            for (int j = 0; j < n_tests; ++j) {
                Eigen::VectorX<double> v = Eigen::VectorX<double>::Random(dim);
                REQUIRE(cost.Evaluate(v) == 0.5 * (v.dot(A * v)) + q.dot(v));
                REQUIRE(cost.GetQuadCoefficients() == A);
                REQUIRE(cost.GetLinCoefficients() == q);
                REQUIRE(cost.Gradient(v) == A*v + q);
                REQUIRE(cost.Hessian(v) == A);
                REQUIRE(cost.Hessian() == A);
                REQUIRE(cost.GetDomainDim() == dim);
            }
        }
>>>>>>> 5377ff04
    }
}<|MERGE_RESOLUTION|>--- conflicted
+++ resolved
@@ -6,78 +6,8 @@
 #include <iostream>
 #include <random>
 #include "linear_cost.h"
-<<<<<<< HEAD
+#include "quadratic_cost.h"
 #include "explicit_diff_cost.h"
-
-TEST_CASE("Linear Cost Test", "[cost]") {
-    Eigen::Vector3d q1, x1, x2;
-    q1 << 1, 2, 3;
-    x1 << 0.1, 1, 10;
-    x2 << 0, 0, 0;
-    std::string name1 = "linear cost 1";
-    torc::LinearCost cost1 = torc::LinearCost<double>(q1, name1);
-    REQUIRE(cost1.Evaluate(x1) == 32.1);
-    REQUIRE(cost1.GetDomainDim() == 3);
-    REQUIRE(cost1.GetCoefficients() == q1);
-    REQUIRE(cost1.Gradient() == q1);
-    REQUIRE(cost1.Gradient(x2) == q1);
-    REQUIRE(cost1.Hessian(x1) == Eigen::MatrixXd::Zero(3, 3));
-    REQUIRE(cost1.GetIdentifier() == name1);
-
-    Eigen::Vector2f q2, x3;
-    q2 << 1.5, 2.5;
-    x3 << 4, 8;
-    std::string name2 = "linear cost 2";
-    torc::LinearCost cost2 = torc::LinearCost<float>(q2, name2);
-    REQUIRE(cost2.Evaluate(x3) == 26);
-    REQUIRE(cost2.Gradient() == q2);
-}
-
-
-TEST_CASE("Explicit Differential Cost Tests") {
-    using vectorx_t = Eigen::VectorX<double>;
-    using matrixx_t = Eigen::MatrixX<double>;
-
-    std::function<double(vectorx_t)> func = [](const vectorx_t& r) {
-        return r[0] * r[1] + r[1] * r[2] + r[2] * r[0];
-    };
-
-    std::function<vectorx_t(vectorx_t)> grad = [](const vectorx_t& r) {
-        Eigen::Vector3d gradient;
-        gradient[0] = r[1] + r[2];
-        gradient[1] = r[0] + r[2];
-        gradient[2] = r[0] + r[1];
-        return gradient;
-    };
-
-    std::function<matrixx_t(vectorx_t)> hess = [](const vectorx_t& xyz) {
-        Eigen::MatrixXd hessian(3, 3);
-        hessian << 0, 1, 1,
-                   1, 0, 1,
-                   1, 1, 0;
-        return hessian;
-    };
-
-    torc::ExplicitDifferentialCost<double> cost(func, grad, hess, 3);
-    Eigen::Vector3d input = {1, 2, 3};
-
-    SECTION("Evaluation Test") {
-        REQUIRE(cost.Evaluate(input) == 11);
-    }
-
-    SECTION("Gradient Test") {
-        Eigen::Vector3d expected_gradient = {5, 4, 3};
-        REQUIRE(cost.Gradient(input).isApprox(expected_gradient));
-    }
-
-    SECTION("Hessian Test") {
-        Eigen::MatrixXd expected_hessian(3, 3);
-        expected_hessian << 0, 1, 1,
-                            1, 0, 1,
-                            1, 1, 0;
-        REQUIRE(cost.Hessian(input).isApprox(expected_hessian));
-=======
-#include "quadratic_cost.h"
 
 TEST_CASE("Linear Cost Test", "[cost]") {
     int n_tests = 20;
@@ -175,6 +105,51 @@
                 REQUIRE(cost.GetDomainDim() == dim);
             }
         }
->>>>>>> 5377ff04
+    }
+}
+
+
+TEST_CASE("Explicit Differential Cost Tests") {
+    using vectorx_t = Eigen::VectorX<double>;
+    using matrixx_t = Eigen::MatrixX<double>;
+
+    std::function<double(vectorx_t)> func = [](const vectorx_t& r) {
+        return r[0] * r[1] + r[1] * r[2] + r[2] * r[0];
+    };
+
+    std::function<vectorx_t(vectorx_t)> grad = [](const vectorx_t& r) {
+        Eigen::Vector3d gradient;
+        gradient[0] = r[1] + r[2];
+        gradient[1] = r[0] + r[2];
+        gradient[2] = r[0] + r[1];
+        return gradient;
+    };
+
+    std::function<matrixx_t(vectorx_t)> hess = [](const vectorx_t& xyz) {
+        Eigen::MatrixXd hessian(3, 3);
+        hessian << 0, 1, 1,
+                   1, 0, 1,
+                   1, 1, 0;
+        return hessian;
+    };
+
+    torc::cost::ExplicitDifferentialCost<double> cost(func, grad, hess, 3);
+    Eigen::Vector3d input = {1, 2, 3};
+
+    SECTION("Evaluation Test") {
+        REQUIRE(cost.Evaluate(input) == 11);
+    }
+
+    SECTION("Gradient Test") {
+        Eigen::Vector3d expected_gradient = {5, 4, 3};
+        REQUIRE(cost.Gradient(input).isApprox(expected_gradient));
+    }
+
+    SECTION("Hessian Test") {
+        Eigen::MatrixXd expected_hessian(3, 3);
+        expected_hessian << 0, 1, 1,
+                            1, 0, 1,
+                            1, 1, 0;
+        REQUIRE(cost.Hessian(input).isApprox(expected_hessian));
     }
 }