--- conflicted
+++ resolved
@@ -6,11 +6,8 @@
 #include <random>
 #include "linear_cost.h"
 #include "quadratic_cost.h"
-<<<<<<< HEAD
 #include "analytic_cost.h"
-=======
 #include "finite_diff_cost.h"
->>>>>>> 467665d4
 
 TEST_CASE("Linear Cost Test", "[cost]") {
     Eigen::Vector3d q1, x1, x2;
