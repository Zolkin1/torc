--- conflicted
+++ resolved
@@ -6,76 +6,8 @@
 #include <iostream>
 #include <random>
 #include "linear_cost.h"
-<<<<<<< HEAD
+#include "quadratic_cost.h"
 #include "autodiff_cost.h"
-
-TEST_CASE("Linear Cost Test", "[cost]") {
-    Eigen::Vector3d q1, x1, x2;
-    q1 << 1, 2, 3;
-    x1 << 0.1, 1, 10;
-    x2 << 0, 0, 0;
-    std::string name1 = "linear cost 1";
-    torc::LinearCost cost1 = torc::LinearCost<double>(q1, name1);
-    REQUIRE(cost1.Evaluate(x1) == 32.1);
-    REQUIRE(cost1.GetDomainDim() == 3);
-    REQUIRE(cost1.GetCoefficients() == q1);
-    REQUIRE(cost1.Gradient() == q1);
-    REQUIRE(cost1.Gradient(x2) == q1);
-    REQUIRE(cost1.Hessian(x1) == Eigen::MatrixXd::Zero(3, 3));
-    REQUIRE(cost1.GetIdentifier() == name1);
-
-    Eigen::Vector2f q2, x3;
-    q2 << 1.5, 2.5;
-    x3 << 4, 8;
-    std::string name2 = "linear cost 2";
-    torc::LinearCost cost2 = torc::LinearCost<float>(q2, name2);
-    REQUIRE(cost2.Evaluate(x3) == 26);
-    REQUIRE(cost2.Gradient() == q2);
-}
-
-
-TEST_CASE("Auto-differentiation Cost Test", "[cost]") {
-    namespace ADCG = CppAD::cg;
-    namespace AD = CppAD;
-    using cg_t = ADCG::CG<double>;  // CodeGen scalar
-    using adcg_t = CppAD::AD<cg_t>;       // CppAD scalar templated by CodeGen scalar
-
-    std::function<adcg_t(Eigen::VectorX<adcg_t>)> func = [](const Eigen::VectorX<adcg_t>& r) {
-        return r[0] * r[1] + r[1] * r[2] + r[2] * r[0];
-    };
-
-    torc::AutodiffCost<double> cost(func, 3);
-    SECTION("Valid Names") {
-        std::vector<std::string> invalid_names = {"-a", "-", "_-", "-_-", "?", "one2#"};
-        for (const std::string& str : invalid_names) {
-            REQUIRE(cost.IsValidIdentifier(str) == false);
-        }
-
-        std::vector<std::string> valid_names = {"_", "_one", "_one2", "_2", "one"};
-        for (const std::string& str : valid_names) {
-            REQUIRE(cost.IsValidIdentifier(str) == true);
-        }
-    }
-
-    Eigen::Vector3d input = {1, 2, 3};
-
-    SECTION("Evaluation") {
-        REQUIRE(cost.Evaluate(input) == 11);
-    }
-
-    SECTION("Gradient") {
-        Eigen::Vector3d expected_gradient = {5, 4, 3};
-        REQUIRE(cost.Gradient(input).isApprox(expected_gradient));
-    }
-
-    SECTION("Hessian") {
-        Eigen::MatrixXd expected_hessian(3, 3);
-        expected_hessian << 0, 1, 1,
-                            1, 0, 1,
-                            1, 1, 0;
-        REQUIRE(cost.Hessian(input).isApprox(expected_hessian));
-=======
-#include "quadratic_cost.h"
 
 TEST_CASE("Linear Cost Test", "[cost]") {
     int n_tests = 20;
@@ -173,6 +105,49 @@
                 REQUIRE(cost.GetDomainDim() == dim);
             }
         }
->>>>>>> 5377ff04
+    }
+}
+
+
+TEST_CASE("Auto-differentiation Cost Test", "[cost]") {
+    namespace ADCG = CppAD::cg;
+    namespace AD = CppAD;
+    using cg_t = ADCG::CG<double>;  // CodeGen scalar
+    using adcg_t = CppAD::AD<cg_t>;       // CppAD scalar templated by CodeGen scalar
+
+    std::function<adcg_t(Eigen::VectorX<adcg_t>)> func = [](const Eigen::VectorX<adcg_t>& r) {
+        return r[0] * r[1] + r[1] * r[2] + r[2] * r[0];
+    };
+
+    torc::cost::AutodiffCost<double> cost(func, 3);
+    SECTION("Valid Names") {
+        std::vector<std::string> invalid_names = {"-a", "-", "_-", "-_-", "?", "one2#"};
+        for (const std::string& str : invalid_names) {
+            REQUIRE(cost.IsValidIdentifier(str) == false);
+        }
+
+        std::vector<std::string> valid_names = {"_", "_one", "_one2", "_2", "one"};
+        for (const std::string& str : valid_names) {
+            REQUIRE(cost.IsValidIdentifier(str) == true);
+        }
+    }
+
+    Eigen::Vector3d input = {1, 2, 3};
+
+    SECTION("Evaluation") {
+        REQUIRE(cost.Evaluate(input) == 11);
+    }
+
+    SECTION("Gradient") {
+        Eigen::Vector3d expected_gradient = {5, 4, 3};
+        REQUIRE(cost.Gradient(input).isApprox(expected_gradient));
+    }
+
+    SECTION("Hessian") {
+        Eigen::MatrixXd expected_hessian(3, 3);
+        expected_hessian << 0, 1, 1,
+                            1, 0, 1,
+                            1, 1, 0;
+        REQUIRE(cost.Hessian(input).isApprox(expected_hessian));
     }
 }