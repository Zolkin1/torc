#define CATCH_CONFIG_MAIN

#include <catch2/catch_test_macros.hpp>

#include <eigen3/Eigen/Dense>
#include <random>
#include "linear_cost.h"
#include "quadratic_cost.h"
<<<<<<< HEAD
#include "autodiff_cost.h"
=======
#include "analytic_cost.h"
#include "finite_diff_cost.h"
>>>>>>> 5e109dbd

TEST_CASE("Linear Cost Test", "[cost]") {
    Eigen::Vector3d q1, x1, x2;
    q1 << 1, 2, 3;
    x1 << 0.1, 1, 10;
    x2 << 0, 0, 0;
    std::string name1 = "linear cost 1";
    torc::cost::LinearCost cost1 = torc::cost::LinearCost<double>(q1, name1);
    REQUIRE(cost1.Evaluate(x1) == 32.1);
    REQUIRE(cost1.GetDomainDim() == 3);
    REQUIRE(cost1.GetCoefficients() == q1);
    REQUIRE(cost1.Gradient() == q1);
    REQUIRE(cost1.Gradient(x2) == q1);
    REQUIRE(cost1.Hessian(x1) == Eigen::MatrixXd::Zero(3, 3));
    REQUIRE(cost1.GetIdentifier() == name1);

    Eigen::Vector2f q2, x3;
    q2 << 1.5, 2.5;
    x3 << 4, 8;
    std::string name2 = "linear cost 2";
    torc::cost::LinearCost cost2 = torc::cost::LinearCost<float>(q2, name2);
    REQUIRE(cost2.Evaluate(x3) == 26);
    REQUIRE(cost2.Gradient() == q2);
}


TEST_CASE("Finite Difference Cost Test") {
    SECTION("Basic grad and hess test") {
        std::function<double(Eigen::VectorXd)> fn = [](const Eigen::VectorXd& x) {
            return x.squaredNorm();
        };;
        torc::cost::FiniteDiffCost cost1 = torc::cost::FiniteDiffCost<double>(fn, 2);

        Eigen::Vector2d in = {1, 2};
        REQUIRE(cost1.Evaluate(in) == 5);

        Eigen::Vector2d grad_expected = {2, 4};
        REQUIRE(cost1.Gradient(in).isApprox(grad_expected, 1e-8));

        Eigen::Matrix2d hess_expected;
        hess_expected << 2, 0,
                         0, 2;
        REQUIRE(cost1.Hessian(in).isApprox(hess_expected, 1e-4));
    }

    SECTION("Test different input size") {
        std::function<double(Eigen::VectorXd)> fn = [](const Eigen::VectorXd& x) {
            return x.array().cube().sum();
        };

        torc::cost::FiniteDiffCost cost2 = torc::cost::FiniteDiffCost<double>(fn, 3);

        Eigen::Vector3d in = {1, 2, 3};
        REQUIRE(cost2.Evaluate(in) == 36);

        Eigen::Vector3d grad_expected = {3, 12, 27};
        REQUIRE(cost2.Gradient(in).isApprox(grad_expected, 1e-7));

        Eigen::Matrix3d hess_expected;
        hess_expected << 6, 0, 0,
                         0, 12, 0,
                         0, 0, 18;
        REQUIRE(cost2.Hessian(in).isApprox(hess_expected, 1e-3));
    }

    SECTION("Test for different input values") {
        std::function<double(Eigen::VectorXd)> fn = [](const Eigen::VectorXd& x) {
            return x.array().abs().sum();
        };;
        torc::cost::FiniteDiffCost cost3 = torc::cost::FiniteDiffCost<double>(fn, 2);

        Eigen::Vector2d in = {-1, 0};
        REQUIRE(cost3.Evaluate(in) == 1);

        Eigen::Vector2d grad_expected = {-1, 0};
        REQUIRE(cost3.Gradient(in).isApprox(grad_expected, 1e-7));
    }

    SECTION ("Test for Hessian with non-zero elements in locations besides the main diagonal") {
        std::function<double(Eigen::VectorXd)> fn = [](Eigen::VectorXd vec) {
            return vec[0] * vec[1] + vec[1] * vec[2] + vec[2] * vec[0];
        };
        torc::cost::FiniteDiffCost cost = torc::cost::FiniteDiffCost<double>(fn, 3);

        Eigen::Vector3d in = {1, 2, 3};
        REQUIRE(cost.Evaluate(in) == 11);

        Eigen::Vector3d grad_expected = {5, 4, 3};
        REQUIRE(cost.Gradient(in).isApprox(grad_expected, 1e-7));

        Eigen::Matrix3d hess_expected;
        hess_expected << 0, 1, 1,
                         1, 0, 1,
                         1, 1, 0;
        REQUIRE(cost.Hessian(in).isApprox(hess_expected, 1e-4));
    }
}

TEST_CASE("Quadratic Cost Test", "[cost]") {
    int n_tests = 20;
    std::random_device dev;
    std::mt19937 rng(dev());
    std::uniform_int_distribution<std::mt19937::result_type> dist(1,6);

    SECTION("Full matrix") {
        for (int i=0; i<n_tests; i++) {
            size_t dim = dist(rng);
            Eigen::MatrixX<double> A = Eigen::MatrixX<double>::Random(dim, dim).selfadjointView<Eigen::Upper>();
            torc::cost::QuadraticCost<double> cost = torc::cost::QuadraticCost(A);
            for (int j = 0; j < n_tests; ++j) {
                Eigen::VectorX<double> v = Eigen::VectorX<double>::Random(dim);
                REQUIRE(cost.Evaluate(v) == 0.5 * (v.dot(A * v)));
                REQUIRE(cost.GetQuadCoefficients() == A);
                REQUIRE(cost.GetLinCoefficients() == Eigen::VectorX<double>::Zero(dim));
                REQUIRE(cost.Gradient(v) == A*v);
                REQUIRE(cost.Hessian(v) == A);
                REQUIRE(cost.GetDomainDim() == dim);
            }
        }
    }

    SECTION("Triangular View") {    // matrix has to be fixed-size at compile time to call triangularView
        for (int i=0; i<n_tests; i++) {
            Eigen::Matrix3d A = Eigen::Matrix3d::Random();
            Eigen::TriangularView<Eigen::Matrix3d, Eigen::Upper> Au = A.triangularView<Eigen::Upper>();
            torc::cost::QuadraticCost<double> cost = torc::cost::QuadraticCost(Au);
            A = A.selfadjointView<Eigen::Upper>();
            for (int j = 0; j < n_tests; ++j) {
                Eigen::Vector3d v = Eigen::Vector3d::Random();
                REQUIRE(abs(cost.Evaluate(v) - 0.5 * (v.dot(A * v))) < 1e-8);
                REQUIRE(cost.GetQuadCoefficients() == A);
                REQUIRE(cost.GetLinCoefficients() == Eigen::Vector3d::Zero());
                REQUIRE(cost.Gradient(v).isApprox(A*v));
                REQUIRE(cost.Hessian(v).isApprox(A));
                REQUIRE(cost.GetDomainDim() == 3);
            }
        }
    }

    SECTION("Full matrix with linear cost") {
        for (int i=0; i<n_tests; i++) {
            size_t dim = dist(rng);
            Eigen::MatrixX<double> A = Eigen::MatrixX<double>::Random(dim, dim).selfadjointView<Eigen::Upper>();
            Eigen::VectorX<double> q = Eigen::VectorX<double>::Random(dim);
            torc::cost::QuadraticCost<double> cost = torc::cost::QuadraticCost(A, q);
            for (int j = 0; j < n_tests; ++j) {
                Eigen::VectorX<double> v = Eigen::VectorX<double>::Random(dim);
                REQUIRE(cost.Evaluate(v) == 0.5 * (v.dot(A * v)) + q.dot(v));
                REQUIRE(cost.GetQuadCoefficients() == A);
                REQUIRE(cost.GetLinCoefficients() == q);
                REQUIRE(cost.Gradient(v) == A*v + q);
                REQUIRE(cost.Hessian(v) == A);
                REQUIRE(cost.Hessian() == A);
                REQUIRE(cost.GetDomainDim() == dim);
            }
        }
    }
}


<<<<<<< HEAD
TEST_CASE("Auto-differentiation Cost Test", "[cost]") {
    namespace ADCG = CppAD::cg;
    namespace AD = CppAD;
    using cg_t = ADCG::CG<double>;  // CodeGen scalar
    using adcg_t = CppAD::AD<cg_t>;       // CppAD scalar templated by CodeGen scalar

    std::function<adcg_t(Eigen::VectorX<adcg_t>)> func = [](const Eigen::VectorX<adcg_t>& r) {
        return r[0] * r[1] + r[1] * r[2] + r[2] * r[0];
    };

    torc::cost::AutodiffCost<double> cost(func, 3);
    SECTION("Valid Names") {
        std::vector<std::string> invalid_names = {"-a", "-", "_-", "-_-", "?", "one2#"};
        for (const std::string& str : invalid_names) {
            REQUIRE(cost.IsValidIdentifier(str) == false);
        }

        std::vector<std::string> valid_names = {"_", "_one", "_one2", "_2", "one"};
        for (const std::string& str : valid_names) {
            REQUIRE(cost.IsValidIdentifier(str) == true);
        }
    }

    Eigen::Vector3d input = {1, 2, 3};

    SECTION("Evaluation") {
        REQUIRE(cost.Evaluate(input) == 11);
    }

    SECTION("Gradient") {
=======
TEST_CASE("Explicit Differential Cost Tests") {
    using vectorx_t = Eigen::VectorX<double>;
    using matrixx_t = Eigen::MatrixX<double>;

    std::function<double(vectorx_t)> func = [](const vectorx_t& r) {
        return r[0] * r[1] + r[1] * r[2] + r[2] * r[0];
    };

    std::function<vectorx_t(vectorx_t)> grad = [](const vectorx_t& r) {
        Eigen::Vector3d gradient;
        gradient[0] = r[1] + r[2];
        gradient[1] = r[0] + r[2];
        gradient[2] = r[0] + r[1];
        return gradient;
    };

    std::function<matrixx_t(vectorx_t)> hess = [](const vectorx_t& xyz) {
        Eigen::MatrixXd hessian(3, 3);
        hessian << 0, 1, 1,
                   1, 0, 1,
                   1, 1, 0;
        return hessian;
    };

    torc::cost::AnalyticCost<double> cost(func, grad, hess, 3);
    Eigen::Vector3d input = {1, 2, 3};

    SECTION("Evaluation Test") {
        REQUIRE(cost.Evaluate(input) == 11);
    }

    SECTION("Gradient Test") {
>>>>>>> 5e109dbd
        Eigen::Vector3d expected_gradient = {5, 4, 3};
        REQUIRE(cost.Gradient(input).isApprox(expected_gradient));
    }

<<<<<<< HEAD
    SECTION("Hessian") {
=======
    SECTION("Hessian Test") {
>>>>>>> 5e109dbd
        Eigen::MatrixXd expected_hessian(3, 3);
        expected_hessian << 0, 1, 1,
                            1, 0, 1,
                            1, 1, 0;
        REQUIRE(cost.Hessian(input).isApprox(expected_hessian));
    }
}<|MERGE_RESOLUTION|>--- conflicted
+++ resolved
@@ -3,15 +3,13 @@
 #include <catch2/catch_test_macros.hpp>
 
 #include <eigen3/Eigen/Dense>
+#include <iostream>
 #include <random>
 #include "linear_cost.h"
 #include "quadratic_cost.h"
-<<<<<<< HEAD
 #include "autodiff_cost.h"
-=======
 #include "analytic_cost.h"
 #include "finite_diff_cost.h"
->>>>>>> 5e109dbd
 
 TEST_CASE("Linear Cost Test", "[cost]") {
     Eigen::Vector3d q1, x1, x2;
@@ -172,38 +170,6 @@
 }
 
 
-<<<<<<< HEAD
-TEST_CASE("Auto-differentiation Cost Test", "[cost]") {
-    namespace ADCG = CppAD::cg;
-    namespace AD = CppAD;
-    using cg_t = ADCG::CG<double>;  // CodeGen scalar
-    using adcg_t = CppAD::AD<cg_t>;       // CppAD scalar templated by CodeGen scalar
-
-    std::function<adcg_t(Eigen::VectorX<adcg_t>)> func = [](const Eigen::VectorX<adcg_t>& r) {
-        return r[0] * r[1] + r[1] * r[2] + r[2] * r[0];
-    };
-
-    torc::cost::AutodiffCost<double> cost(func, 3);
-    SECTION("Valid Names") {
-        std::vector<std::string> invalid_names = {"-a", "-", "_-", "-_-", "?", "one2#"};
-        for (const std::string& str : invalid_names) {
-            REQUIRE(cost.IsValidIdentifier(str) == false);
-        }
-
-        std::vector<std::string> valid_names = {"_", "_one", "_one2", "_2", "one"};
-        for (const std::string& str : valid_names) {
-            REQUIRE(cost.IsValidIdentifier(str) == true);
-        }
-    }
-
-    Eigen::Vector3d input = {1, 2, 3};
-
-    SECTION("Evaluation") {
-        REQUIRE(cost.Evaluate(input) == 11);
-    }
-
-    SECTION("Gradient") {
-=======
 TEST_CASE("Explicit Differential Cost Tests") {
     using vectorx_t = Eigen::VectorX<double>;
     using matrixx_t = Eigen::MatrixX<double>;
@@ -236,20 +202,59 @@
     }
 
     SECTION("Gradient Test") {
->>>>>>> 5e109dbd
         Eigen::Vector3d expected_gradient = {5, 4, 3};
         REQUIRE(cost.Gradient(input).isApprox(expected_gradient));
     }
 
-<<<<<<< HEAD
-    SECTION("Hessian") {
-=======
     SECTION("Hessian Test") {
->>>>>>> 5e109dbd
         Eigen::MatrixXd expected_hessian(3, 3);
         expected_hessian << 0, 1, 1,
                             1, 0, 1,
                             1, 1, 0;
         REQUIRE(cost.Hessian(input).isApprox(expected_hessian));
     }
+}
+
+
+TEST_CASE("Auto-differentiation Cost Test", "[cost]") {
+    namespace ADCG = CppAD::cg;
+    namespace AD = CppAD;
+    using cg_t = ADCG::CG<double>;  // CodeGen scalar
+    using adcg_t = CppAD::AD<cg_t>;       // CppAD scalar templated by CodeGen scalar
+
+    std::function<adcg_t(Eigen::VectorX<adcg_t>)> func = [](const Eigen::VectorX<adcg_t>& r) {
+        return r[0] * r[1] + r[1] * r[2] + r[2] * r[0];
+    };
+
+    torc::cost::AutodiffCost<double> cost(func, 3);
+    SECTION("Valid Names") {
+        std::vector<std::string> invalid_names = {"-a", "-", "_-", "-_-", "?", "one2#"};
+        for (const std::string& str : invalid_names) {
+            REQUIRE(cost.IsValidIdentifier(str) == false);
+        }
+
+        std::vector<std::string> valid_names = {"_", "_one", "_one2", "_2", "one"};
+        for (const std::string& str : valid_names) {
+            REQUIRE(cost.IsValidIdentifier(str) == true);
+        }
+    }
+
+    Eigen::Vector3d input = {1, 2, 3};
+
+    SECTION("Evaluation") {
+        REQUIRE(cost.Evaluate(input) == 11);
+    }
+
+    SECTION("Gradient") {
+        Eigen::Vector3d expected_gradient = {5, 4, 3};
+        REQUIRE(cost.Gradient(input).isApprox(expected_gradient));
+    }
+
+    SECTION("Hessian") {
+        Eigen::MatrixXd expected_hessian(3, 3);
+        expected_hessian << 0, 1, 1,
+                            1, 0, 1,
+                            1, 1, 0;
+        REQUIRE(cost.Hessian(input).isApprox(expected_hessian));
+    }
 }