message(STATUS "Building tests")

include(FetchContent)

FetchContent_Declare(
        Catch2
        GIT_REPOSITORY https://github.com/catchorg/Catch2.git
        GIT_TAG        v3.5.4 # or a later release
)

FetchContent_MakeAvailable(Catch2)

<<<<<<< HEAD
# ---------- Cost Tests ---------- #
add_executable(cost_tests cost_tests.cpp)
=======
add_executable(cost_tests
                function_tests.cpp
                test_fn.h)
>>>>>>> ed0fd0a4
target_link_libraries(cost_tests PRIVATE Catch2::Catch2WithMain)
target_link_libraries(cost_tests PUBLIC Functions)

# ---------- Model Tests ---------- #
add_executable(model_tests model_tests.cpp)
target_link_libraries(model_tests PRIVATE Catch2::Catch2WithMain)
target_link_libraries(model_tests PUBLIC Models)


# Copy additional test data to the build directory
file(COPY test_data DESTINATION ${CMAKE_CURRENT_BINARY_DIR})

include(Catch)
catch_discover_tests(cost_tests)<|MERGE_RESOLUTION|>--- conflicted
+++ resolved
@@ -10,14 +10,10 @@
 
 FetchContent_MakeAvailable(Catch2)
 
-<<<<<<< HEAD
 # ---------- Cost Tests ---------- #
-add_executable(cost_tests cost_tests.cpp)
-=======
 add_executable(cost_tests
                 function_tests.cpp
                 test_fn.h)
->>>>>>> ed0fd0a4
 target_link_libraries(cost_tests PRIVATE Catch2::Catch2WithMain)
 target_link_libraries(cost_tests PUBLIC Functions)
 
