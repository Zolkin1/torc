message(STATUS "Building tests")

enable_testing()

include(FetchContent)

FetchContent_Declare(
        Catch2
        GIT_REPOSITORY https://github.com/catchorg/Catch2.git
        GIT_TAG        v3.5.4 # or a later release
)

FetchContent_MakeAvailable(Catch2)

<<<<<<< HEAD
# ---------- Function Tests ------- #
=======
# ---------- Cost Tests ---------- #
>>>>>>> 271d56a8
add_executable(function_tests
                function_tests.cpp
                test_fn.h)
target_link_libraries(function_tests PRIVATE Catch2::Catch2WithMain)
target_link_libraries(function_tests PUBLIC Functions)
<<<<<<< HEAD

# ---------- Constraint Tests ---------- #
add_executable(constraint_tests constraint_tests.cpp)
target_link_libraries(constraint_tests PRIVATE Catch2::Catch2WithMain)
target_link_libraries(constraint_tests PUBLIC Constraints)
=======
>>>>>>> 271d56a8

# ---------- Model Tests ---------- #
if (BUILD_WITH_PINOCCHIO)
    add_executable(rigid_body_tests rigid_body_tests.cpp)
    target_link_libraries(rigid_body_tests PRIVATE Catch2::Catch2WithMain)
    target_link_libraries(rigid_body_tests PUBLIC Models)

    add_executable(srb_tests srb_tests.cpp)
    target_link_libraries(srb_tests PRIVATE Catch2::Catch2WithMain)
    target_link_libraries(srb_tests PUBLIC Models)
endif ()

# ---------- IPOPT Tests ---------- #
if (BUILD_WITH_IPOPT)
    add_executable(ipopt_tests ipopt_tests.cpp)
    target_link_libraries(ipopt_tests PRIVATE Catch2::Catch2WithMain)
    target_link_libraries(ipopt_tests PUBLIC SolverInterfaces)
endif ()

# ---------- OSQPInterface Tests ---------- #
if (BUILD_WITH_OSQP)
    add_executable(osqp_tests osqp_tests.cpp)
    target_link_libraries(osqp_tests PRIVATE Catch2::Catch2WithMain)
    target_link_libraries(osqp_tests PUBLIC SolverInterfaces)
endif ()
# ----------- Utils Tests ---------- #
add_executable(utils_tests utils_tests.cpp)
target_link_libraries(utils_tests PRIVATE Catch2::Catch2WithMain)
target_link_libraries(utils_tests PUBLIC Utils)

# --------- Clarabel Tests --------- #
if (BUILD_WITH_CLARABEL)
    add_executable(clarabel_tests clarabel_tests.cpp)
    target_link_libraries(clarabel_tests PRIVATE Catch2::Catch2WithMain)
    target_link_libraries(clarabel_tests PUBLIC SolverInterfaces)
endif ()

# Copy additional test data to the build directory
file(COPY test_data DESTINATION ${CMAKE_CURRENT_BINARY_DIR})

include(Catch)
<<<<<<< HEAD
catch_discover_tests(function_tests)
=======
#include(CTest)
#catch_discover_tests(function_tests)
#catch_discover_tests(utils_tests)
#catch_discover_tests(clarabel_tests)
#catch_discover_tests(osqp_tests)
##catch_discover_tests(rigid_body_tests)
##catch_discover_tests(srb_tests)
>>>>>>> 271d56a8
<|MERGE_RESOLUTION|>--- conflicted
+++ resolved
@@ -12,24 +12,17 @@
 
 FetchContent_MakeAvailable(Catch2)
 
-<<<<<<< HEAD
 # ---------- Function Tests ------- #
-=======
-# ---------- Cost Tests ---------- #
->>>>>>> 271d56a8
 add_executable(function_tests
                 function_tests.cpp
                 test_fn.h)
 target_link_libraries(function_tests PRIVATE Catch2::Catch2WithMain)
 target_link_libraries(function_tests PUBLIC Functions)
-<<<<<<< HEAD
 
 # ---------- Constraint Tests ---------- #
 add_executable(constraint_tests constraint_tests.cpp)
 target_link_libraries(constraint_tests PRIVATE Catch2::Catch2WithMain)
 target_link_libraries(constraint_tests PUBLIC Constraints)
-=======
->>>>>>> 271d56a8
 
 # ---------- Model Tests ---------- #
 if (BUILD_WITH_PINOCCHIO)
@@ -71,9 +64,6 @@
 file(COPY test_data DESTINATION ${CMAKE_CURRENT_BINARY_DIR})
 
 include(Catch)
-<<<<<<< HEAD
-catch_discover_tests(function_tests)
-=======
 #include(CTest)
 #catch_discover_tests(function_tests)
 #catch_discover_tests(utils_tests)
@@ -81,4 +71,5 @@
 #catch_discover_tests(osqp_tests)
 ##catch_discover_tests(rigid_body_tests)
 ##catch_discover_tests(srb_tests)
->>>>>>> 271d56a8
+
+catch_discover_tests(function_tests)