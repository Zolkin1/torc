--- conflicted
+++ resolved
@@ -4,24 +4,17 @@
 set(SOLVER_HEADER_LIST
     "${SOLVERS_INC}/ipopt_interface.h"
     "${SOLVERS_INC}/ipopt.h"
-<<<<<<< HEAD
-    "${SOLVERS_INC}/solver_status"
+    "${SOLVERS_INC}/solver_status.h"
+    "${SOLVERS_INC}/clarabel_interface.h"
     "${SOLVERS_INC}/osqp_interface.h"
     "${SOLVERS_INC}/qp_interface.h")
-=======
-    "${SOLVERS_INC}/solver_status.h"
-    "${SOLVERS_INC}/clarabel_interface.h")
->>>>>>> 48837452
 
 add_library(SolverInterfaces
     ipopt_interface.cpp
     ipopt.cpp
+    osqp_interface.cpp
     solver_status.cpp
-<<<<<<< HEAD
-    osqp_interface.cpp)
-=======
     clarabel_interface.cpp)
->>>>>>> 48837452
 
 target_include_directories(SolverInterfaces PUBLIC
     $<BUILD_INTERFACE:${SOLVERS_INC}>
@@ -56,12 +49,11 @@
         ${IPOPT_LIB_DIR}/libipopt.so.3
         ${IPOPT_LIB_DIR}/libcoinmumps.so.3)
 
-<<<<<<< HEAD
 # ------------ OSQPInterface & OSQPInterface Eigen ---------- #
 find_package(osqp REQUIRED)
 find_package(OsqpEigen REQUIRED)
 target_link_libraries(SolverInterfaces PUBLIC osqp::osqp OsqpEigen::OsqpEigen)
-=======
+
 #----------- Clarabel ----------- #
 set(CLARABEL_LIB_PATH "~/Clarabel.cpp/rust_wrapper/target/release/libclarabel_c.so"
         CACHE STRING "Path to the clarabel shared library")
@@ -71,5 +63,4 @@
 set_property(TARGET clarabel PROPERTY
         IMPORTED_LOCATION "${CLARABEL_LIB_PATH}")
 target_include_directories(SolverInterfaces PUBLIC "${CLARABEL_INCLUDE_DIR}")
-target_link_libraries(SolverInterfaces PUBLIC clarabel)
->>>>>>> 48837452
+target_link_libraries(SolverInterfaces PUBLIC clarabel)