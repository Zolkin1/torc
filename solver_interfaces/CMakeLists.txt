message(STATUS "Building solver interfaces")

set(SOLVERS_INC "${torc_SOURCE_DIR}/solver_interfaces/include")
set(SOLVER_HEADER_LIST
    "${SOLVERS_INC}/solver_status.h")



set(SOLVER_SOURCES_LIST
    solver_status.cpp)

#----------- IPOPT ----------- #
if (BUILD_WITH_IPOPT)
    message(STATUS "Building with IPOPT")

    list(APPEND SOLVER_SOURCES_LIST
            ipopt_interface.cpp
            ipopt.cpp)

    list(APPEND SOLVER_HEADER_LIST
            "${SOLVERS_INC}/ipopt_interface.h"
            "${SOLVERS_INC}/ipopt.h")
endif ()

# ------------ OSQPInterface & OSQPInterface Eigen ---------- #
if (BUILD_WITH_OSQP)
    message(STATUS "Building with OSQP")

    list(APPEND SOLVER_SOURCES_LIST
            osqp_interface.cpp)

    list(APPEND SOLVER_HEADER_LIST
            "${SOLVERS_INC}/osqp_interface.h")
endif ()

#----------- Clarabel ----------- #
if (BUILD_WITH_CLARABEL)
    message(STATUS "Building with Clarabel")
    list(APPEND SOLVER_SOURCES_LIST
            clarabel_interface.cpp)

    list(APPEND SOLVER_HEADER_LIST
            "${SOLVERS_INC}/clarabel_interface.h")
endif ()

# -------- Create the library -------- #
add_library(SolverInterfaces
        ${SOLVER_SOURCES_LIST}
        ${SOLVER_HEADER_LIST})

target_include_directories(SolverInterfaces PUBLIC
        $<BUILD_INTERFACE:${SOLVERS_INC}>
        $<INSTALL_INTERFACE:solver_interfaces/include>)

find_package(Eigen3 REQUIRED)
target_link_libraries(SolverInterfaces PUBLIC Eigen3::Eigen)


# -------- Link the necessary files from the dependencies -------- #
if(BUILD_WITH_IPOPT)
    set(IPOPT_INC_PATH /usr/local/include/coin-or  CACHE STRING "Directory where IPOPT header file are located.")
    set(IPOPT_LIB_PATH /usr/local/lib CACHE STRING "Directory where IPOPT library is installed")

    if(EXISTS ${IPOPT_INC_PATH})
        message(STATUS "IPOPT include directory found as ${IPOPT_INC_PATH}.")
    else ()
        message(SEND_ERROR "IPOPT include directory not found. Please set IPOPT_INC_DIR after installed IPOPT.")
    endif ()

    if(EXISTS ${IPOPT_LIB_PATH})
        message(STATUS "IPOPT library directory found as ${IPOPT_LIB_PATH}.")
    else ()
        message(SEND_ERROR "IPOPT library directory not found. Please set IPOPT_INC_DIR after installed IPOPT.")
    endif ()

    target_include_directories(SolverInterfaces PUBLIC
            $<BUILD_INTERFACE:${IPOPT_INC_PATH}>
            $<INSTALL_INTERFACE:${IPOPT_INC_PATH}>)

    link_directories(${IPOPT_LIB_PATH})

    target_link_libraries(SolverInterfaces PUBLIC
            ${IPOPT_LIB_PATH}/libipopt.so.3
            ${IPOPT_LIB_PATH}/libcoinmumps.so.3)
endif()

if (BUILD_WITH_OSQP)
    find_package(osqp REQUIRED)
    find_package(OsqpEigen REQUIRED)
    target_link_libraries(SolverInterfaces PUBLIC osqp::osqp OsqpEigen::OsqpEigen)
endif ()

if (BUILD_WITH_CLARABEL)
<<<<<<< HEAD
    set(CLARABEL_LIB_PATH "~/libraries/Clarabel.cpp/rust_wrapper/target/release/libclarabel_c.so"
            CACHE STRING "Path to the clarabel shared library")
    set(CLARABEL_INC_PATH "~/libraries/Clarabel.cpp/include/"
            CACHE STRING "Path to the clarabel library include files")
    message(STATUS ${CLARABEL_INC_PATH})
=======
    set(CLARABEL_DIR "$ENV{HOME}/Clarabel.cpp" CACHE STRING "Root directory of Clarabel.cpp")
    set(CLARABEL_LIB_PATH "${CLARABEL_DIR}/rust_wrapper/target/release/libclarabel_c.so" CACHE STRING "Path to the clarabel shared library")
    set(CLARABEL_INC_PATH "${CLARABEL_DIR}/include/" CACHE STRING "Path to Clarabel header files")
>>>>>>> 271d56a8

    add_library(clarabel STATIC IMPORTED)
    set_property(TARGET clarabel PROPERTY IMPORTED_LOCATION "${CLARABEL_LIB_PATH}")
    target_include_directories(SolverInterfaces PUBLIC "${CLARABEL_INC_PATH}")
    target_link_libraries(SolverInterfaces PUBLIC clarabel)
endif ()<|MERGE_RESOLUTION|>--- conflicted
+++ resolved
@@ -91,17 +91,9 @@
 endif ()
 
 if (BUILD_WITH_CLARABEL)
-<<<<<<< HEAD
-    set(CLARABEL_LIB_PATH "~/libraries/Clarabel.cpp/rust_wrapper/target/release/libclarabel_c.so"
-            CACHE STRING "Path to the clarabel shared library")
-    set(CLARABEL_INC_PATH "~/libraries/Clarabel.cpp/include/"
-            CACHE STRING "Path to the clarabel library include files")
-    message(STATUS ${CLARABEL_INC_PATH})
-=======
     set(CLARABEL_DIR "$ENV{HOME}/Clarabel.cpp" CACHE STRING "Root directory of Clarabel.cpp")
     set(CLARABEL_LIB_PATH "${CLARABEL_DIR}/rust_wrapper/target/release/libclarabel_c.so" CACHE STRING "Path to the clarabel shared library")
     set(CLARABEL_INC_PATH "${CLARABEL_DIR}/include/" CACHE STRING "Path to Clarabel header files")
->>>>>>> 271d56a8
 
     add_library(clarabel STATIC IMPORTED)
     set_property(TARGET clarabel PROPERTY IMPORTED_LOCATION "${CLARABEL_LIB_PATH}")
