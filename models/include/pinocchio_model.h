#ifndef TORC_PINOCCHIOMODEL_H
#define TORC_PINOCCHIOMODEL_H

#include <eigen3/Eigen/Dense>
#include <filesystem>

#include "pinocchio/parsers/urdf.hpp"
#include "pinocchio/multibody/data.hpp"

#include "base_model.h"
#include "robot_contact_info.h"
#include "frame_state_types.h"

namespace torc::models {

    class PinocchioModel : public BaseModel {
    public:
        using vectorx_t = Eigen::VectorXd;
        using matrixx_t = Eigen::MatrixXd;

        static constexpr int FLOATING_CONFIG = 7;
        static constexpr int FLOATING_VEL = 6;

        /**
         * Create the pinocchio model. Assumes every joint that is not fixed and not the root is actuated.
         * @param name Name of the model
         * @param urdf path to the urdf
         */
        PinocchioModel(const std::string& name, std::filesystem::path  urdf);

<<<<<<< HEAD
        [[nodiscard]] virtual vectorx_t InputsToTau(const vectorx_t& input) const = 0;
=======
        PinocchioModel(const PinocchioModel& other);

        virtual vectorx_t InputsToTau(const vectorx_t& input) const = 0;
>>>>>>> 806fe68c

        [[nodiscard]] long GetNumInputs() const;

        [[nodiscard]] int GetConfigDim() const;

        [[nodiscard]] int GetVelDim() const;

        [[nodiscard]] int GetStateDim() const;

        [[nodiscard]] int GetDerivativeDim() const;

        [[nodiscard]] double GetMass() const;

        [[nodiscard]] int GetNumFrames() const;

        [[nodiscard]] int GetNumJoints() const;

        [[nodiscard]] std::string GetFrameName(int j) const;

        [[nodiscard]] std::string GetFrameType(int j) const;

        [[nodiscard]] unsigned long GetFrameIdx(const std::string& frame) const;

        void GetNeutralConfig(vectorx_t& q) const;

        [[nodiscard]] vectorx_t GetRandomConfig() const;

        [[nodiscard]] vectorx_t GetRandomVel() const;

        [[nodiscard]] RobotState GetRandomState() const;

        // -------------------------------------- //
        // ------------- Kinematics ------------- //
        // -------------------------------------- //
        void ForwardKinematics(const vectorx_t& q);

        void ForwardKinematics(const RobotState& state);

        void ForwardKinematics(const RobotState& state, const RobotStateDerivative& deriv);

        // TODO: Should these functions accept frame ID instead?
        /**
         * Calculate the frame state.
         * @param frame name
         * @return frame placement (in world frame) and velocity (in local frame).
         */
        FrameState GetFrameState(const std::string& frame);

        /**
         * Calculate the frame state after calling the forward kinematics.
         * @param frame name
         * @param state of the robot
         * @return frame placement (in world frame) and velocity (in local frame).
         */
        FrameState GetFrameState(const std::string& frame, const RobotState& state);

        void GetFrameJacobian(const std::string& frame, const vectorx_t& q, matrixx_t& J);

    protected:

        void MakePinocchioContacts(const RobotContactInfo& contact_info,
                                   std::vector<pinocchio::RigidConstraintModel>& contact_models,
                                   std::vector<pinocchio::RigidConstraintData>& contact_datas) const;

        std::filesystem::path urdf_;

        pinocchio::Model pin_model_;
        std::unique_ptr<pinocchio::Data> pin_data_;

        double mass_;

        long num_inputs_;

        static const std::string ROOT_JOINT;

    private:
        void CreatePinModel();
    };
} // torc::models


#endif //TORC_PINOCCHIOMODEL_H<|MERGE_RESOLUTION|>--- conflicted
+++ resolved
@@ -26,15 +26,11 @@
          * @param name Name of the model
          * @param urdf path to the urdf
          */
-        PinocchioModel(const std::string& name, std::filesystem::path  urdf);
+        PinocchioModel(const std::string& name, const std::filesystem::path& urdf);
 
-<<<<<<< HEAD
-        [[nodiscard]] virtual vectorx_t InputsToTau(const vectorx_t& input) const = 0;
-=======
         PinocchioModel(const PinocchioModel& other);
 
         virtual vectorx_t InputsToTau(const vectorx_t& input) const = 0;
->>>>>>> 806fe68c
 
         [[nodiscard]] long GetNumInputs() const;
 
@@ -60,11 +56,11 @@
 
         void GetNeutralConfig(vectorx_t& q) const;
 
-        [[nodiscard]] vectorx_t GetRandomConfig() const;
+        vectorx_t GetRandomConfig() const;
 
-        [[nodiscard]] vectorx_t GetRandomVel() const;
+        vectorx_t GetRandomVel() const;
 
-        [[nodiscard]] RobotState GetRandomState() const;
+        RobotState GetRandomState() const;
 
         // -------------------------------------- //
         // ------------- Kinematics ------------- //
