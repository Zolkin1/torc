--- conflicted
+++ resolved
@@ -972,7 +972,10 @@
         end_effector_targets_ = fk_positions;
     }
 
-<<<<<<< HEAD
+    void HpipmMpc::SetDefaultGroundHeight(const std::string &frame, double height) {
+        ground_height_[frame] = height;
+    }
+
     void HpipmMpc::SetConfigBaseTarget(const SimpleTrajectory &q_base_target) {
         if (q_base_target.GetSize() != FLOATING_BASE) {
             throw std::runtime_error("[SetConfigBaseTarget] q_base target has invalid size!");
@@ -992,12 +995,6 @@
             v_target_[i].head<FLOATING_VEL>() = v_base_target[i];
         }
     }
-=======
-    void HpipmMpc::SetDefaultGroundHeight(const std::string &frame, double height) {
-        ground_height_[frame] = height;
-    }
-
->>>>>>> c3b0f834
 
     void HpipmMpc::SetLinTraj(const Trajectory &traj_in) {
         traj_ = traj_in;
@@ -1133,11 +1130,7 @@
 
         int frame_idx = 0;
         for (auto& [frame, traj] : swing_traj_) {
-<<<<<<< HEAD
             sched.CreateSwingTraj(frame, settings_.apex_height, settings_.default_ground_height,
-=======
-            sched.CreateSwingTraj(frame, settings_.apex_height + ground_height_[frame], ground_height_[frame],    // TODO: make the height adjustable
->>>>>>> c3b0f834
                 settings_.apex_time, settings_.dt, traj);
             frame_idx++;
         }
