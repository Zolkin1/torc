--- conflicted
+++ resolved
@@ -9,7 +9,6 @@
     "${MPC_INC}/contact_schedule.h"
     "${MPC_INC}/configuration_tracking_cost.h"
     "${MPC_INC}/simple_trajectory.h"
-<<<<<<< HEAD
     "${MPC_INC}/hpipm_mpc.h"
     "${MPC_INC}/constraint.h"
     "${MPC_INC}/DynamicsConstraint.h"
@@ -18,10 +17,9 @@
     "${MPC_INC}/MpcSettings.h"
     "${MPC_INC}/BoxConstraint.h"
     "${MPC_INC}/StateInputConstraint.h"
-    "${MPC_INC}/HolonomicConstraint.h")
-=======
+    "${MPC_INC}/HolonomicConstraint.h"
+    "${MPC_INC}/simple_trajectory.h"
     "${MPC_INC}/reference_generator.h")
->>>>>>> 6daaffd5
 #    "${MPC_INC}/mpc_contact.h")
 
 set(MPC_SOURCE_LIST
@@ -33,7 +31,6 @@
         contact_schedule.cpp
         configuration_tracking_cost.cpp
         simple_trajectory.cpp
-<<<<<<< HEAD
         hpipm_mpc.cpp
         constraint.cpp
         DynamicsConstraint.cpp
@@ -42,10 +39,9 @@
         MpcSettings.cpp
         BoxConstraint.cpp
         StateInputConstraint.cpp
-        HolonomicConstraint.cpp)
-=======
+        HolonomicConstraint.cpp
+        simple_trajectory.cpp
         reference_generator.cpp)
->>>>>>> 6daaffd5
 
 add_library(Mpc
     ${MPC_SOURCE_LIST}
