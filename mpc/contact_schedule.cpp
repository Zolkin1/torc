//
// Created by zolkin on 8/6/24.
//

#include <cmath>
#include <algorithm>

#include "contact_schedule.h"

#include <iostream>


namespace torc::mpc {
    ContactSchedule::ContactSchedule(const std::vector<std::string>& frames) {
        SetFrames(frames);
        // A_default_ = matrixx_t::Identity(2, 2);
        // b_default_ = vector4_t::Constant(10);
    }


    void ContactSchedule::SetFrames(const std::vector<std::string>& frames) {
        frame_schedule_map.clear();

        for (const auto& frame : frames) {
            frame_schedule_map.insert({frame, {}});
            contact_polytopes.insert({frame, {}});
            contact_polytopes[frame].resize(frame_schedule_map[frame].size() + 1, GetDefaultContactInfo());
        }
    }

    void ContactSchedule::Reset() {
        for (auto& cs : frame_schedule_map) {
            cs.second.clear();
        }
    }

    // void ContactSchedule::InsertContact(const std::string& frame, double start_time, double stop_time) {
    //     // TODO: Consider verifying that there is no overlap with another contact
    //     frame_schedule_map[frame].emplace_back(start_time, stop_time);
    // }

    void ContactSchedule::InsertSwing(const std::string& frame, double start_time, double stop_time) {
        // TODO: Consider verifying that there is no overlap with another contact
        frame_schedule_map[frame].emplace_back(start_time, stop_time);
        contact_polytopes[frame].resize(frame_schedule_map[frame].size() + 1, GetDefaultContactInfo());
    }

    void ContactSchedule::InsertSwingByDuration(const std::string& frame, double start_time, double duration) {
        // TODO: Consider verifying that there is no overlap with another contact
        frame_schedule_map[frame].emplace_back(start_time, start_time + duration);
        contact_polytopes[frame].resize(frame_schedule_map[frame].size() + 1, GetDefaultContactInfo());
    }

    bool ContactSchedule::InContact(const std::string& frame, double time) const {
        return !std::ranges::any_of(frame_schedule_map.at(frame).begin(), frame_schedule_map.at(frame).end(),
            [time](const std::pair<double, double>& cs){return time <= cs.second && time >= cs.first;});
    }

    bool ContactSchedule::InSwing(const std::string& frame, double time) const {
       return !InContact(frame, time);
    }

    double ContactSchedule::GetSwingDuration(const std::string &frame, double time) const {
        if (InContact(frame, time)) {
            return -1;
        }

        int swing_idx = 0;
        while (frame_schedule_map.at(frame).at(swing_idx).second < time) {
            swing_idx++;
            // DEBUG CHECK
            if (swing_idx > frame_schedule_map.at(frame).size()) {
                throw std::runtime_error("[ContactSchedule::GetSwingDuration] swing idx too large!");
            }
        }

        return frame_schedule_map.at(frame).at(swing_idx).second - frame_schedule_map.at(frame).at(swing_idx).first;
    }

    double ContactSchedule::GetNextSwingDuration(const std::string &frame, double time) const {
        double min_start_diff = 100;
        std::pair<double, double> start_end;
        for (const auto& [start, end] : frame_schedule_map.at(frame)) {
            if (start > time && start - time < min_start_diff) {
                min_start_diff = start - time;
                start_end.first = start;
                start_end.second = end;
            }
        }

        return start_end.second - start_end.first;
    }

    double ContactSchedule::GetFirstContactTime(const std::string &frame) const {
        return frame_schedule_map.at(frame).at(0).second;
    }

    double ContactSchedule::GetSwingStartTime(const std::string &frame, double time) const {
        if (InContact(frame, time)) {
            return -1;
        }

        const auto& swings = frame_schedule_map.at(frame);
        int idx = swings.size() - 1;
        double start = swings.at(idx).first;
        if (swings[0].first > time) {
            throw std::runtime_error("[Contact schedule] error getting swing start time!");
        }

        while (start > time) {
            idx--;
            start = swings.at(idx).first;
        }

        return start;
    }


    void ContactSchedule::ShiftSwings(double shift) {
        for (auto& [frame, contacts] : frame_schedule_map) {
            for (auto& [start, end] : contacts) {
                start += shift;
                end += shift;
            }
        }

        CleanContacts(-2);
    }

    void ContactSchedule::CleanContacts(double time_cutoff) {
        for (auto& [frame, contacts] : frame_schedule_map) {
            int old_poly_size = contact_polytopes[frame].size();

            std::erase_if(contacts, [time_cutoff](const std::pair<double, double>& contact_pair) {return contact_pair.second < time_cutoff;});

            if (old_poly_size < GetNumContacts(frame)) {
                throw std::runtime_error("[ContactSchedule::CleanContacts] error cleaning up contacts with the polytope size!");
            }

            // Remove the contacts we are no longer using (always removed from the start)
            for (int i = 0; i < old_poly_size - GetNumContacts(frame); i++) {
                contact_polytopes[frame].erase(contact_polytopes[frame].begin());
            }

            if (contact_polytopes[frame].size() != GetNumContacts(frame)) {
                throw std::runtime_error("[CleanContacts] issue removing polytopes!");
            }
        }
    }

    void ContactSchedule::CreateSwingTraj(const std::string& frame, double apex_height, double height_offset,
        double apex_time, const std::vector<double>& dt_vec, std::vector<double>& swing_traj) const {
        if (apex_time < 0 || apex_time > 1) {
            throw std::invalid_argument("Apex time must be between 0 and 1!");
        }

        const int nodes = dt_vec.size();
        swing_traj.resize(nodes);

        for (int node = 0; node < nodes; node++) {
            double time = GetTime(dt_vec, node);

            // Check if we are in swing
            if (InSwing(frame, time)) {
                for (const auto& [start, end] : frame_schedule_map.at(frame)) {
                    if (time >= start && time <= end) {
                        const int next_contact_idx = GetContactIndex(frame, end + 0.001);
                        const double end_height = contact_polytopes.at(frame).at(next_contact_idx).height_ + height_offset;
                        // FOR DEBUGGING
                        // double end_height = 0;
                        // if (!contact_polytopes.at(frame)[next_contact_idx].b_.isApprox(vector4_t({1.250000, 1.000000, -0.750000, -1.000000}))) {
                        //     end_height = 0.1;
                        // }

                        // // std::cout << "b: " << contact_polytopes.at(frame).at(next_contact_idx).b_.transpose() << std::endl;
                        //
                        const int prev_contact_idx = GetContactIndex(frame, start - 0.001);
                        // FOR DEBUGGING
                        // double start_height = 0;
                        // if (!contact_polytopes.at(frame)[prev_contact_idx].b_.isApprox(vector4_t({1.250000, 1.000000, -0.750000, -1.000000}))) {
                        //     start_height = 0.1;
                        // }
                        const double start_height = contact_polytopes.at(frame).at(prev_contact_idx).height_ + height_offset;


                        const double apex_height_adjusted = apex_height + std::max(end_height, start_height);

                        swing_traj[node] = GetSwingHeight(apex_height_adjusted, end_height, start_height, apex_time, time, start, end);
                        break;
                    }
                }
            }
            if (!InSwing(frame, time)) {
                const int contact_idx = GetContactIndex(frame, time);
                const double end_height = contact_polytopes.at(frame)[contact_idx].height_ + height_offset;
                // FOR DEBUGGING
                // double end_height = 0;
                // if (!contact_polytopes.at(frame)[contact_idx].b_.isApprox(vector4_t({1.250000, 1.000000, -0.750000, -1.000000}))) {
                //     end_height = 0.1;
                // }
                swing_traj[node] = end_height;   // TODO: This should be fine
            }
        }

        // NO SWING HEIGHT
        // const int nodes = dt_vec.size();
        // swing_traj.resize(nodes);
        //
        // for (int node = 0; node < nodes; node++) {
        //     double time = GetTime(dt_vec, node);
        //
        //     // Check if we are in swing
        //     if (InSwing(frame, time)) {
        //         for (const auto& [start, end] : frame_schedule_map.at(frame)) {
        //             if (time >= start && time <= end) {
        //                 swing_traj[node] = GetSwingHeight(apex_height, end_height, apex_time, time, start, end);
        //                 break;
        //             }
        //         }
        //     }
        //     if (!InSwing(frame, time)) {
        //         swing_traj[node] = end_height;
        //     }
        // }
        //
        // // DEBUG CHECK
        // for (int node = 0; node < nodes; node++) {
        //     double time = GetTime(dt_vec, node);
        //     if (InSwing(frame, time) && swing_traj[node] - end_height < -1e-4 ) {
        //         std::cerr << "Time: " << time << std::endl;
        //         std::cerr << "frame: " << frame << std::endl;
        //         std::cerr << "swing height: " << swing_traj[node] << std::endl;
        //         std::cerr << "end height: " << end_height << std::endl;
        //         throw std::runtime_error("[Contact schedule] error generating the swing traj!");
        //     }
        // }
    }

    double ContactSchedule::GetTime(const std::vector<double>& dt_vec, int node) {
        double time = 0;
        if (node > dt_vec.size()) {
            throw std::runtime_error("[Contact schedule] Provided node is larger than the dt vector!");
        }

        for (int i = 0; i < node; i++) {
            time += dt_vec[i];
        }

        return time;
    }

    const std::map<std::string, std::vector<std::pair<double, double> > >& ContactSchedule::GetScheduleMap() const {
        return frame_schedule_map;
    }

    // double ContactSchedule::GetLastContactTime(const std::string& frame) {
    //     double last_time = -1;
    //     for (const auto& [start, end] : frame_schedule_map[frame]) {
    //         if (end > last_time) {
    //             last_time = end;
    //         }
    //     }
    //
    //     return last_time;
    // }

    double ContactSchedule::GetLastSwingTime(const std::string& frame) const {
        double last_time = -1;
        for (const auto& [start, end] : frame_schedule_map.at(frame)) {
            if (end > last_time) {
                last_time = end;
            }
        }

        return last_time;
    }

    double ContactSchedule::GetSwingHeight(double apex_height, double end_height, double start_height, double apex_time, double time,
        double start_time, double end_time) {
        if (time < start_time) {
            std::cerr << "start time: " << start_time << std::endl;
            std::cerr << "end time: " << end_time << std::endl;
            std::cerr << "time: " << time << std::endl;
            throw std::runtime_error("[Contact Schedule] Provided time is before the start of the swing!");
        }
        if (time > end_time) {
            std::cerr << "start time: " << start_time << std::endl;
            std::cerr << "end time: " << end_time << std::endl;
            std::cerr << "time: " << time << std::endl;
            throw std::runtime_error("[Contact Schedule] Provided time is after the end of the swing!");
        }

        const double apex_time_abs = apex_time*(end_time - start_time) + start_time;

        const double swing_time = end_time - start_time;

        if (time < apex_time_abs) {
            // First spline
            return start_height
                    - std::pow(apex_time*swing_time, -2) * 3 * (start_height - apex_height) * (std::pow(time - start_time, 2))
                    + std::pow(apex_time*swing_time, -3) * 2 * (start_height - apex_height) * std::pow(time - start_time, 3);
        } else {
            // Second spline
            return apex_height
                    - std::pow(end_time - apex_time_abs, -2) * 3 * (-end_height + apex_height) * std::pow(time - apex_time_abs, 2)
                    + std::pow(end_time - apex_time_abs, -3) * 2 * (-end_height + apex_height) * std::pow(time - apex_time_abs, 3);
        }

        // No swing height
        // if (time < apex_time_abs) {
        //     // First spline
        //     return ground_height
        //             - std::pow(apex_time*swing_time, -2) * 3 * (ground_height - apex_height) * (std::pow(time - start_time, 2))
        //             + std::pow(apex_time*swing_time, -3) * 2 * (ground_height - apex_height) * std::pow(time - start_time, 3);
        // } else {
        //     // Second spline
        //     return apex_height
        //             - std::pow(end_time - apex_time_abs, -2) * 3 * (-ground_height + apex_height) * std::pow(time - apex_time_abs, 2)
        //             + std::pow(end_time - apex_time_abs, -3) * 2 * (-ground_height + apex_height) * std::pow(time - apex_time_abs, 3);
        // }
    }

    std::vector<ContactInfo> ContactSchedule::GetPolytopes(const std::string& frame) const {
        return contact_polytopes.at(frame);
    }

    void ContactSchedule::SetPolytope(const std::string& frame, int contact_num, const ContactInfo& polytope) {
        if (contact_num >= GetNumContacts(frame)) {
            throw std::runtime_error("[Contact schedule] Invalid contact num!");
        }
        contact_polytopes[frame][contact_num] = polytope;
    }

    int ContactSchedule::GetNumContacts(const std::string& frame) const {
    // TODO: This is not correct over the time horizon
        return frame_schedule_map.at(frame).size() + 1;
    }

    ContactInfo ContactSchedule::GetDefaultContactInfo() {
        ContactInfo contact_info;

        // TODO: Come back to these defaults
        contact_info.A_ = matrixx_t::Identity(2, 2);
        contact_info.b_ << 100, 100, -100, -100;
        contact_info.height_ = 0;

        return contact_info;
    }

    int ContactSchedule::GetContactIndex(const std::string& frame, double time) const {
        // Loop through the swing times for the given frame
        // Get the contact index for the stuff between the swings
        if (InSwing(frame, time)) {
            throw std::runtime_error("[ContactSchedule::GetContactIndedx] Time provided is in a swing!");
        }
        const auto& swings = frame_schedule_map.at(frame);
        for (int i = 0; i < swings.size(); i++) {
            if (swings[i].first > time) {
                return i;
            }
        }

        return swings.size();
    }

<<<<<<< HEAD
    double ContactSchedule::GetInterpolatedHeight(const std::string &frame, double time) const {
        if (InContact(frame, time)) {
            const int contact_idx = GetContactIndex(frame, time);
            return contact_polytopes.at(frame)[contact_idx].height_;
        }

        const double start = GetSwingStartTime(frame, time);
        const double end = start + GetSwingDuration(frame, time);

        const int prev_contact_idx = GetContactIndex(frame, start - 0.001);
        const int next_contact_idx = GetContactIndex(frame, end + 0.001);
        const double h1 = contact_polytopes.at(frame)[prev_contact_idx].height_;
        const double h2 = contact_polytopes.at(frame)[next_contact_idx].height_;

        return h1 + (h2 - h1) * (time - start) / (end - start);
    }

=======
    void ContactSchedule::Log(std::ostream& log_file, double time) {
        // TODO: In the future also add in the heights
        log_file << time << ",";
        for (const auto& [frame, sched] : frame_schedule_map) {
            log_file << sched.size() << ",";    // Number of swings
            for (const auto& [start, stop] : sched) {
                log_file << start << "," << stop << ",";
            }
        }
        log_file << std::endl;
    }


>>>>>>> c3b0f834
} // namespace torc::mpc<|MERGE_RESOLUTION|>--- conflicted
+++ resolved
@@ -363,7 +363,6 @@
         return swings.size();
     }
 
-<<<<<<< HEAD
     double ContactSchedule::GetInterpolatedHeight(const std::string &frame, double time) const {
         if (InContact(frame, time)) {
             const int contact_idx = GetContactIndex(frame, time);
@@ -381,7 +380,6 @@
         return h1 + (h2 - h1) * (time - start) / (end - start);
     }
 
-=======
     void ContactSchedule::Log(std::ostream& log_file, double time) {
         // TODO: In the future also add in the heights
         log_file << time << ",";
@@ -395,5 +393,4 @@
     }
 
 
->>>>>>> c3b0f834
 } // namespace torc::mpc