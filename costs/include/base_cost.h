--- conflicted
+++ resolved
@@ -5,19 +5,9 @@
 #include <string>
 #include <eigen3/Eigen/Dense>
 
-<<<<<<< HEAD
-#include <vector>
-#include <iostream>
-#include <stdexcept>
-#include <cppad/cg.hpp>
-#include "base_cost.h"
-
-namespace torc {
-=======
 
 namespace torc::cost {
 
->>>>>>> 5377ff04
     /**
      * Abstract class representing a cost function to be optimized.
      * @tparam scalar_t the type of scalar used for the cost
@@ -48,11 +38,10 @@
          */
         virtual matrixx_t Hessian(const vectorx_t &x) const = 0;
 
-        bool IsValidIdentifier(const std::string& str) {
-            if (str[0] != '_' && !isalpha(str[0])) {
+        bool IsValidIdentifier(const std::string &str) {
+            if (!isalpha(str[0]) && str[0] != '_') {
                 return false;
             }
-//            return false;
             return std::all_of(str.cbegin(), str.cend(), [](char c) {return (isalnum(c) || c=='_');});
         }
 
