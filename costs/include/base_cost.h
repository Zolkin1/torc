--- conflicted
+++ resolved
@@ -52,11 +52,7 @@
 
     protected:
         std::string identifier_; // the (not necessarily unique) name assigned to this function
-<<<<<<< HEAD
-        size_t dim_{};      // the function domain's dimension
-=======
         size_t dim_;      // the function domain's dimension
->>>>>>> 5377ff04
     };
 }
 
