#ifndef TORC_LINEAR_COST_H
#define TORC_LINEAR_COST_H

#include <string>
#include "base_cost.h"


namespace torc::cost {
    /**
     * Class implementation of a linear cost function, f(x) = q^T x
     * @tparam scalar_t the type of scalar used for the cost
     */
    template<class scalar_t>
    class LinearCost : public BaseCost<scalar_t> {
        using vectorx_t = Eigen::VectorX<scalar_t>;
        using matrixx_t = Eigen::MatrixX<scalar_t>;

    public:
        /**
         * Overloaded constructor for the LinearCost class.
         * @param dim input dimension, defaults coefficients to 0
         * @param identifier string identifier
         */
        explicit LinearCost(const int& dim, const std::string &identifier="Linear cost") {
            q_ = vectorx_t::Zero(dim);
            this->identifier_ = identifier;
            this->dim_ = dim;
        }

        /**
         * Overloaded constructor for the LinearCost class.
         * @param coefficients the linear coefficients
         * @param identifier string identifier
         */
        explicit LinearCost(const vectorx_t &coefficients, const std::string &identifier="Linear cost") {
            q_ = coefficients;
            this->identifier_ = identifier;
            this->dim_ = coefficients.size();
        }

        /**
         * Evaluates the cost function at a given point
         * @param x the input to the function
         * @return q^T x
         */
        scalar_t Evaluate(const vectorx_t &x) const {
            return q_.dot(x);
        }

        /**
         * Returns the q_ of the cost
         * @return the q_ q
         */
        vectorx_t GetCoefficients() const {
            return q_;
        }

        /**
         * Returns the gradient of the cost evaluated at x
         * @param x the input
         * @return grad f(x) = q
         */
        vectorx_t Gradient(const vectorx_t &x) const {
            return q_;
        }

        /**
         * The gradient of a linear function is constant everywhere, so we don't need an input
         * @return grad f(x) = q for all x
         */
        vectorx_t Gradient() const {
            return q_;
        }

        /**
         * The Hessian of a linear function is zero everywhere
         * @param x the input
         * @return a square zero matrix of dimension dim(x)
         */
<<<<<<< HEAD
        matrixx_t Hessian(const vectorx_t& x) const {
=======
        matrixx_t Hessian(const vectorx_t &x) const {
>>>>>>> 5377ff04
            return matrixx_t::Zero(this->dim_, this->dim_);
        }

        /**
         * The Hessian of a linear function is zero everywhere
         * @return a square zero matrix of dimension dim(x)
         */
        matrixx_t Hessian() const {
            return matrixx_t::Zero(this->dim_, this->dim_);
        }

    private:
        vectorx_t q_; // the coefficients of the linear cost
    };
} // namespace torc::cost


#endif //TORC_LINEAR_COST_H<|MERGE_RESOLUTION|>--- conflicted
+++ resolved
@@ -11,7 +11,7 @@
      * @tparam scalar_t the type of scalar used for the cost
      */
     template<class scalar_t>
-    class LinearCost : public BaseCost<scalar_t> {
+    class LinearCost: public BaseCost<scalar_t> {
         using vectorx_t = Eigen::VectorX<scalar_t>;
         using matrixx_t = Eigen::MatrixX<scalar_t>;
 
@@ -43,7 +43,7 @@
          * @param x the input to the function
          * @return q^T x
          */
-        scalar_t Evaluate(const vectorx_t &x) const {
+        scalar_t Evaluate(const vectorx_t& x) const {
             return q_.dot(x);
         }
 
@@ -60,7 +60,7 @@
          * @param x the input
          * @return grad f(x) = q
          */
-        vectorx_t Gradient(const vectorx_t &x) const {
+        vectorx_t Gradient(const vectorx_t& x) const {
             return q_;
         }
 
@@ -77,11 +77,7 @@
          * @param x the input
          * @return a square zero matrix of dimension dim(x)
          */
-<<<<<<< HEAD
-        matrixx_t Hessian(const vectorx_t& x) const {
-=======
         matrixx_t Hessian(const vectorx_t &x) const {
->>>>>>> 5377ff04
             return matrixx_t::Zero(this->dim_, this->dim_);
         }
 
