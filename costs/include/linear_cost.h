--- conflicted
+++ resolved
@@ -76,11 +76,7 @@
          * @param x the input
          * @return a square zero matrix of dimension dim(x)
          */
-<<<<<<< HEAD
         matrixx_t Hessian(const vectorx_t& x) const {
-=======
-        matrixx_t Hessian(const vectorx_t &x) const {
->>>>>>> 5377ff04
             return matrixx_t::Zero(this->dim_, this->dim_);
         }
 
