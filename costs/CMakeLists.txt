--- conflicted
+++ resolved
@@ -6,13 +6,9 @@
     "${COST_HEADER_INC_DIR}/base_cost.h"
     "${COST_HEADER_INC_DIR}/linear_cost.h"
     "${COST_HEADER_INC_DIR}/quadratic_cost.h"
-<<<<<<< HEAD
-    "${COST_HEADER_INC_DIR}/autodiff_cost.h")
-
-=======
+    "${COST_HEADER_INC_DIR}/autodiff_cost.h"
     "${COST_HEADER_INC_DIR}/analytic_cost.h"
     "${COST_HEADER_INC_DIR}/finite_diff_cost.h")
->>>>>>> 5e109dbd
 add_library(Costs SHARED
         ${COST_HEADER_LIST})
 
