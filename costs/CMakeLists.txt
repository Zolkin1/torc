--- conflicted
+++ resolved
@@ -3,16 +3,9 @@
 set(COST_HEADER_INC_DIR "${torc_SOURCE_DIR}/costs/include")
 
 set(COST_HEADER_LIST
-<<<<<<< HEAD
     "${torc_SOURCE_DIR}/costs/include/base_cost.h"
     "${torc_SOURCE_DIR}/costs/include/linear_cost.h"
     "${torc_SOURCE_DIR}/costs/include/finite_diff_cost.h")
-=======
-    "${COST_HEADER_INC_DIR}/base_cost.h"
-    "${COST_HEADER_INC_DIR}/linear_cost.h"
-    "${COST_HEADER_INC_DIR}/quadratic_cost.h")
->>>>>>> 5377ff04
-
 add_library(Costs SHARED
         ${COST_HEADER_LIST})
 
